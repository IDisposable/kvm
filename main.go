--- conflicted
+++ resolved
@@ -77,11 +77,8 @@
 
 	// initialize usb gadget
 	initUsbGadget()
-<<<<<<< HEAD
-	StartNtpAudioServer(handleAudioClient)
+	StartRtpAudioServer(handleAudioClient)
 
-=======
->>>>>>> 3e7d8fb0
 	if err := setInitialVirtualMediaState(); err != nil {
 		logger.Warn().Err(err).Msg("failed to set initial virtual media state")
 	}
